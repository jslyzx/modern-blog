{
  "name": "modern-blog",
  "version": "0.1.0",
  "private": true,
  "scripts": {
    "dev": "next dev",
    "build": "next build",
    "start": "next start",
    "lint": "next lint",
    "check": "tsc --noEmit",
    "test": "vitest run",
    "seed:admin": "tsx scripts/seed-admin.ts",
    "migrate:slugs": "tsx scripts/migrate-slugs-to-pinyin.ts"
  },
  "dependencies": {
    "@radix-ui/react-dialog": "^1.1.15",
    "@radix-ui/react-dropdown-menu": "^2.1.16",
    "@radix-ui/react-label": "^2.1.7",
    "@radix-ui/react-select": "^2.2.6",
    "@radix-ui/react-separator": "^1.1.7",
    "@radix-ui/react-slot": "^1.0.4",
    "@radix-ui/react-switch": "^1.2.6",
    "@radix-ui/react-tabs": "^1.1.13",
    "@radix-ui/react-toast": "^1.2.15",
    "@radix-ui/react-tooltip": "^1.2.8",
<<<<<<< HEAD
=======
    "@tailwindcss/typography": "^0.5.19",
>>>>>>> 3141d7d4
    "@tiptap/extension-history": "^3.8.0",
    "@tiptap/extension-image": "^3.8.0",
    "@tiptap/extension-link": "^3.8.0",
    "@tiptap/extension-placeholder": "^3.8.0",
    "@tiptap/pm": "^3.8.0",
    "@tiptap/react": "^3.8.0",
    "@tiptap/starter-kit": "^3.8.0",
    "bcryptjs": "^2.4.3",
    "class-variance-authority": "^0.7.0",
    "clsx": "^2.1.0",
    "formidable": "^3.5.4",
    "katex": "^0.16.25",
    "lucide-react": "^0.548.0",
    "mysql2": "^3.9.3",
    "nanoid": "^5.1.6",
    "next": "14.2.3",
    "next-auth": "5.0.0-beta.20",
    "pinyin-pro": "^3.27.0",
    "react": "18.3.1",
    "react-dom": "18.3.1",
    "react-katex": "^3.1.0",
    "rehype-katex": "^7.0.0",
    "rehype-parse": "^9.0.1",
    "rehype-pretty-code": "^0.14.1",
    "rehype-raw": "^7.0.0",
    "rehype-stringify": "^10.0.0",
    "remark-gfm": "^4.0.0",
    "remark-math": "^6.0.0",
    "remark-parse": "^11.0.0",
    "remark-rehype": "^11.1.0",
    "sanitize-html": "^2.13.0",
<<<<<<< HEAD
=======
    "shiki": "^3.14.0",
>>>>>>> 3141d7d4
    "tailwind-merge": "^2.2.1",
    "unified": "^11.0.4",
    "zod": "^3.23.8"
  },
  "devDependencies": {
    "@types/bcryptjs": "^2.4.2",
    "@types/katex": "^0.16.7",
    "@types/node": "^20.14.11",
    "@types/react": "^18.3.3",
    "@types/react-dom": "^18.3.0",
    "@types/sanitize-html": "^2.16.0",
    "autoprefixer": "^10.4.19",
    "eslint": "^8.57.0",
    "eslint-config-next": "^14.2.3",
    "eslint-config-prettier": "^10.1.8",
    "postcss": "^8.4.39",
    "tailwindcss": "^3.4.4",
    "tsx": "^4.20.0",
    "typescript": "^5.4.5",
    "vitest": "^4.0.3"
  }
}<|MERGE_RESOLUTION|>--- conflicted
+++ resolved
@@ -23,10 +23,7 @@
     "@radix-ui/react-tabs": "^1.1.13",
     "@radix-ui/react-toast": "^1.2.15",
     "@radix-ui/react-tooltip": "^1.2.8",
-<<<<<<< HEAD
-=======
     "@tailwindcss/typography": "^0.5.19",
->>>>>>> 3141d7d4
     "@tiptap/extension-history": "^3.8.0",
     "@tiptap/extension-image": "^3.8.0",
     "@tiptap/extension-link": "^3.8.0",
@@ -58,10 +55,7 @@
     "remark-parse": "^11.0.0",
     "remark-rehype": "^11.1.0",
     "sanitize-html": "^2.13.0",
-<<<<<<< HEAD
-=======
     "shiki": "^3.14.0",
->>>>>>> 3141d7d4
     "tailwind-merge": "^2.2.1",
     "unified": "^11.0.4",
     "zod": "^3.23.8"
